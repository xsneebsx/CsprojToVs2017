using System;
using System.Collections.Generic;
using System.IO;
using System.Linq;
using System.Xml.Linq;
using Project2015To2017.Definition;

namespace Project2015To2017.Writing
{
	public class ProjectWriter
    {
        public void Write(Project project, IProgress<string> progress)
        {
<<<<<<< HEAD
	        if (!DoBackups(project, progress))
	        {
		        progress.Report("Couldn't do backup, so not applying any changes");
		        return;
	        }

	        var projectNode = CreateXml(project);

			File.WriteAllText(project.FilePath.FullName, projectNode.ToString());

	        DeleteUnusedFiles(project);
        }

	    private static bool DoBackups(Project project, IProgress<string> progress)
	    {
		    var projectFile = project.FilePath;

		    var backupFolder = CreateBackupFolder(projectFile, progress);

		    if (backupFolder == null)
=======
	        var projectFile = project.FilePath;

	        if (!DoBackups(projectFile, progress))
	        {
		        return;
	        }

	        var projectNode = CreateXml(project, projectFile);

            using (var filestream = File.Open(projectFile.FullName, FileMode.Create))
            using (var streamWriter = new StreamWriter(filestream, Encoding.UTF8))
            {
                streamWriter.Write(projectNode.ToString());
            }
        }

	    private static bool DoBackups(FileInfo projectFile, IProgress<string> progress)
	    {
		    if (!SaveBackup(projectFile, progress))
>>>>>>> cab72741
		    {
			    return false;
		    }

<<<<<<< HEAD
			progress.Report($"Backing up to {backupFolder.FullName}");

		    projectFile.CopyTo(Path.Combine(backupFolder.FullName, projectFile.Name));

		    var packagesFile = project.PackagesConfigFile;
		    packagesFile?.CopyTo(Path.Combine(backupFolder.FullName, packagesFile.Name));

		    var nuspecFile = project.PackageConfiguration?.NuspecFile;
		    nuspecFile?.CopyTo(Path.Combine(backupFolder.FullName, nuspecFile.Name));

		    return true;
	    }

	    private static DirectoryInfo CreateBackupFolder(FileInfo projectFile, IProgress<string> progress)
	    {
			//Find a suitable backup directory that doesn't already exist
		    var backupDir = ChooseBackupFolder();

		    if (backupDir == null)
		    {
			    return null;
		    }

		    Directory.CreateDirectory(backupDir);

			return new DirectoryInfo(backupDir);

		    string ChooseBackupFolder()
		    {
			    var baseDir = projectFile.DirectoryName;
			    var trialDir = Path.Combine(baseDir, "Backup");

			    if (!Directory.Exists(trialDir))
			    {
				    return trialDir;
			    }

			    var MaxIndex = 100;

			    var foundBackupDir = Enumerable.Range(1, MaxIndex)
											   .Select(x => Path.Combine(baseDir, $"Backup{x}"))
											   .FirstOrDefault(x => !Directory.Exists(x));

			    if (foundBackupDir == null)
			    {
				    progress.Report("Exhausted search for possible backup folder");
			    }

			    return foundBackupDir;
		    }
	    }

	    internal XElement CreateXml(Project project)
	    {
		    var outputFile = project.FilePath;

=======
		    var packagesFile = Path.Combine(projectFile.DirectoryName, "packages.config");
		    if (File.Exists(packagesFile))
		    {
			    if (!RenameFile(packagesFile, progress))
			    {
				    return false;
			    }
		    }

		    var nuspecFile = projectFile.FullName.Replace(".csproj", ".nuspec");
		    if (File.Exists(nuspecFile))
		    {
			    if (!RenameFile(nuspecFile, progress))
			    {
				    return false;
			    }
		    }

		    return true;
	    }

	    internal XElement CreateXml(Project project, FileInfo outputFile)
        {
>>>>>>> cab72741
            var projectNode = new XElement("Project", new XAttribute("Sdk", "Microsoft.NET.Sdk"));

            projectNode.Add(GetMainPropertyGroup(project, outputFile));

            if (project.AdditionalPropertyGroups != null)
            {
                projectNode.Add(project.AdditionalPropertyGroups.Select(RemoveAllNamespaces));
            }

            if (project.Imports != null)
            {
                foreach (var import in project.Imports.Select(RemoveAllNamespaces))
                {
                    projectNode.Add(import);
                }
			}

			if (project.Targets != null)
			{
				foreach (var target in project.Targets.Select(RemoveAllNamespaces))
				{
					projectNode.Add(target);
				}
			}

			if (project.BuildEvents != null && project.BuildEvents.Any())
			{
				var propertyGroup = new XElement("PropertyGroup");
				projectNode.Add(propertyGroup);
				foreach (var buildEvent in project.BuildEvents.Select(RemoveAllNamespaces))
				{
					propertyGroup.Add(buildEvent);
				}
			}

			if (project.ProjectReferences?.Count > 0)
            {
                var itemGroup = new XElement("ItemGroup");
                foreach (var projectReference in project.ProjectReferences)
                {
                    var projectReferenceElement = new XElement("ProjectReference",
                            new XAttribute("Include", projectReference.Include));

                    if (!string.IsNullOrWhiteSpace(projectReference.Aliases) && projectReference.Aliases != "global")
                    {
                        projectReferenceElement.Add(new XElement("Aliases", projectReference.Aliases));
                    }

                    itemGroup.Add(projectReferenceElement);
                }

                projectNode.Add(itemGroup);
            }

            if (project.PackageReferences?.Count > 0)
            {
                var nugetReferences = new XElement("ItemGroup");
                foreach (var packageReference in project.PackageReferences)
                {
                    var reference = new XElement("PackageReference", new XAttribute("Include", packageReference.Id), new XAttribute("Version", packageReference.Version));
                    if (packageReference.IsDevelopmentDependency)
                    {
                        reference.Add(new XElement("PrivateAssets", "all"));
                    }

                    nugetReferences.Add(reference);
                }

                projectNode.Add(nugetReferences);
            }

            if (project.AssemblyReferences?.Count > 0)
            {
                var assemblyReferences = new XElement("ItemGroup");
                foreach (var assemblyReference in project.AssemblyReferences.Where(x => !IsDefaultIncludedAssemblyReference(x.Include)))
                {
                    assemblyReferences.Add(MakeAssemblyReference(assemblyReference));
                }

                projectNode.Add(assemblyReferences);
            }

            // manual includes
            if (project.IncludeItems?.Count > 0)
            {
                var includeGroup = new XElement("ItemGroup");
                foreach (var include in project.IncludeItems.Select(RemoveAllNamespaces))
                {
                    includeGroup.Add(include);
                }

                projectNode.Add(includeGroup);
            }

            return projectNode;
        }

        private static XElement MakeAssemblyReference(AssemblyReference assemblyReference)
        {
            var output = new XElement("Reference", new XAttribute("Include", assemblyReference.Include));

            if (assemblyReference.HintPath != null)
            {
                output.Add(new XElement("HintPath", assemblyReference.HintPath));
            }
            if (assemblyReference.Private != null)
            {
                output.Add(new XElement("Private", assemblyReference.Private));
            }
            if (assemblyReference.SpecificVersion != null)
            {
                output.Add(new XElement("SpecificVersion", assemblyReference.SpecificVersion));
            }
            if (assemblyReference.EmbedInteropTypes != null)
            {
                output.Add(new XElement("EmbedInteropTypes", assemblyReference.EmbedInteropTypes));
            }

            return output;
        }

        private static XElement RemoveAllNamespaces(XElement e)
        {
            return new XElement(e.Name.LocalName,
              (from n in e.Nodes()
               select ((n is XElement) ? RemoveAllNamespaces((XElement)n) : n)),
                  (e.HasAttributes) ?
                    (from a in e.Attributes()
                     where (!a.IsNamespaceDeclaration)
                     select new XAttribute(a.Name.LocalName, a.Value)) : null);
        }

        private bool IsDefaultIncludedAssemblyReference(string assemblyReference)
        {
            return new[]
            {
                "System",
                "System.Core",
                "System.Data",
                "System.Drawing",
                "System.IO.Compression.FileSystem",
                "System.Numerics",
                "System.Runtime.Serialization",
                "System.Xml",
                "System.Xml.Linq"
            }.Contains(assemblyReference);
        }

        private XElement GetMainPropertyGroup(Project project, FileInfo outputFile)
        {
            var mainPropertyGroup = new XElement("PropertyGroup");

            AddTargetFrameworks(mainPropertyGroup, project.TargetFrameworks);

			AddIfNotNull(mainPropertyGroup, "Configurations", string.Join(";", project.Configurations ?? Array.Empty<string>()));
			AddIfNotNull(mainPropertyGroup, "Optimize", project.Optimize ? "true" : null);
            AddIfNotNull(mainPropertyGroup, "TreatWarningsAsErrors", project.TreatWarningsAsErrors ? "true" : null);
            AddIfNotNull(mainPropertyGroup, "RootNamespace", project.RootNamespace != Path.GetFileNameWithoutExtension(outputFile.Name) ? project.RootNamespace : null);
            AddIfNotNull(mainPropertyGroup, "AssemblyName", project.AssemblyName != Path.GetFileNameWithoutExtension(outputFile.Name) ? project.AssemblyName : null);
            AddIfNotNull(mainPropertyGroup, "AllowUnsafeBlocks", project.AllowUnsafeBlocks ? "true" : null);
            AddIfNotNull(mainPropertyGroup, "SignAssembly", project.SignAssembly ? "true" : null);
			AddIfNotNull(mainPropertyGroup, "DelaySign", project.DelaySign.HasValue ? (project.DelaySign.Value ? "true" : "false") : null);
            AddIfNotNull(mainPropertyGroup, "AssemblyOriginatorKeyFile", project.AssemblyOriginatorKeyFile);

            switch (project.Type)
            {
                case ApplicationType.ConsoleApplication:
                    mainPropertyGroup.Add(new XElement("OutputType", "Exe"));
                    break;
                case ApplicationType.WindowsApplication:
                    mainPropertyGroup.Add(new XElement("OutputType", "WinExe"));
                    break;
            }

            AddAssemblyAttributeNodes(mainPropertyGroup, project.AssemblyAttributes);
            AddPackageNodes(mainPropertyGroup, project.PackageConfiguration, project.AssemblyAttributes);

            return mainPropertyGroup;
        }

        private void AddPackageNodes(XElement mainPropertyGroup, PackageConfiguration packageConfiguration, AssemblyAttributes attributes)
        {
            if (packageConfiguration == null)
            {
                return;
            }

            AddIfNotNull(mainPropertyGroup, "Company", attributes?.Company);
            AddIfNotNull(mainPropertyGroup, "Authors", packageConfiguration.Authors);
            AddIfNotNull(mainPropertyGroup, "Copyright", packageConfiguration.Copyright);
            AddIfNotNull(mainPropertyGroup, "Description", packageConfiguration.Description);
            AddIfNotNull(mainPropertyGroup, "PackageIconUrl", packageConfiguration.IconUrl);
            AddIfNotNull(mainPropertyGroup, "PackageId", packageConfiguration.Id);
            AddIfNotNull(mainPropertyGroup, "PackageLicenseUrl", packageConfiguration.LicenseUrl);
            AddIfNotNull(mainPropertyGroup, "PackageProjectUrl", packageConfiguration.ProjectUrl);
            AddIfNotNull(mainPropertyGroup, "PackageReleaseNotes", packageConfiguration.ReleaseNotes);
            AddIfNotNull(mainPropertyGroup, "PackageTags", packageConfiguration.Tags);
            AddIfNotNull(mainPropertyGroup, "Version", packageConfiguration.Version);

            if(packageConfiguration.Id != null && packageConfiguration.Tags == null)
                mainPropertyGroup.Add(new XElement("PackageTags", "Library"));

            if (packageConfiguration.RequiresLicenseAcceptance)
            {
                mainPropertyGroup.Add(new XElement("PackageRequireLicenseAcceptance", "true"));
            }
        }

        private void AddAssemblyAttributeNodes(XElement mainPropertyGroup, AssemblyAttributes assemblyAttributes)
        {
            if (assemblyAttributes == null)
            {
                return;
            }

            var attributes = new[]
            {
                new KeyValuePair<string, string>("GenerateAssemblyTitleAttribute", assemblyAttributes.Title),
                new KeyValuePair<string, string>("GenerateAssemblyCompanyAttribute", assemblyAttributes.Company),
                new KeyValuePair<string, string>("GenerateAssemblyDescriptionAttribute", assemblyAttributes.Description),
                new KeyValuePair<string, string>("GenerateAssemblyProductAttribute", assemblyAttributes.Product),
                new KeyValuePair<string, string>("GenerateAssemblyCopyrightAttribute", assemblyAttributes.Copyright),
                new KeyValuePair<string, string>("GenerateAssemblyInformationalVersionAttribute", assemblyAttributes.InformationalVersion),
                new KeyValuePair<string, string>("GenerateAssemblyVersionAttribute", assemblyAttributes.Version),
                new KeyValuePair<string, string>("GenerateAssemblyFileVersionAttribute", assemblyAttributes.FileVersion),
                new KeyValuePair<string, string>("GenerateAssemblyConfigurationAttribute", assemblyAttributes.Configuration)
            };

            var childNodes = attributes
                .Where(x => x.Value != null)
                .Select(x => new XElement(x.Key, "false"))
                .ToArray();

            if (childNodes.Length == 0)
            {
                mainPropertyGroup.Add(new XElement("GenerateAssemblyInfo", "false"));
            }
            else
            {
                mainPropertyGroup.Add(childNodes);
            }
        }

        private void AddIfNotNull(XElement node, string elementName, string value)
        {
            if (!string.IsNullOrWhiteSpace(value))
            {
                node.Add(new XElement(elementName, value));
            }
        }

        private void AddTargetFrameworks(XElement mainPropertyGroup, IReadOnlyList<string> targetFrameworks)
        {
            if (targetFrameworks == null)
            {
                return;
            }
            else if (targetFrameworks.Count > 1)
            {
                AddIfNotNull(mainPropertyGroup, "TargetFrameworks", string.Join(";", targetFrameworks));
            }
            else
            {
                AddIfNotNull(mainPropertyGroup, "TargetFramework", targetFrameworks[0]);
            }
        }

<<<<<<< HEAD
	    private void DeleteUnusedFiles(Project project)
	    {
		    project.PackageConfiguration?.NuspecFile?.Delete();

		    project.PackagesConfigFile?.Delete();
	    }

=======
	    private static bool SaveBackup(FileInfo filename, IProgress<string> progress)
	    {
		    var output = false;

		    var backupFileName = filename + ".old";
		    if (File.Exists(backupFileName))
		    {
			    progress.Report($"Cannot create backup file. Please delete {backupFileName}.");
		    }
		    else
		    {
			    File.Copy(filename.FullName, filename + ".old");
			    output = true;
		    }

		    return output;
	    }

	    private static bool RenameFile(string filename, IProgress<string> progress)
	    {
		    var output = false;

		    var backupFileName = filename + ".old";
		    if (File.Exists(backupFileName))
		    {
			    progress.Report($"Cannot create backup file. Please delete {backupFileName}.");
		    }
		    else
		    {
			    // todo Consider using TF VC or Git?
			    File.Move(filename, filename + ".old");
			    output = true;
		    }

		    return output;
	    }
>>>>>>> cab72741
    }
}<|MERGE_RESOLUTION|>--- conflicted
+++ resolved
@@ -11,7 +11,6 @@
     {
         public void Write(Project project, IProgress<string> progress)
         {
-<<<<<<< HEAD
 	        if (!DoBackups(project, progress))
 	        {
 		        progress.Report("Couldn't do backup, so not applying any changes");
@@ -32,32 +31,10 @@
 		    var backupFolder = CreateBackupFolder(projectFile, progress);
 
 		    if (backupFolder == null)
-=======
-	        var projectFile = project.FilePath;
-
-	        if (!DoBackups(projectFile, progress))
-	        {
-		        return;
-	        }
-
-	        var projectNode = CreateXml(project, projectFile);
-
-            using (var filestream = File.Open(projectFile.FullName, FileMode.Create))
-            using (var streamWriter = new StreamWriter(filestream, Encoding.UTF8))
-            {
-                streamWriter.Write(projectNode.ToString());
-            }
-        }
-
-	    private static bool DoBackups(FileInfo projectFile, IProgress<string> progress)
-	    {
-		    if (!SaveBackup(projectFile, progress))
->>>>>>> cab72741
 		    {
 			    return false;
 		    }
 
-<<<<<<< HEAD
 			progress.Report($"Backing up to {backupFolder.FullName}");
 
 		    projectFile.CopyTo(Path.Combine(backupFolder.FullName, projectFile.Name));
@@ -114,31 +91,6 @@
 	    {
 		    var outputFile = project.FilePath;
 
-=======
-		    var packagesFile = Path.Combine(projectFile.DirectoryName, "packages.config");
-		    if (File.Exists(packagesFile))
-		    {
-			    if (!RenameFile(packagesFile, progress))
-			    {
-				    return false;
-			    }
-		    }
-
-		    var nuspecFile = projectFile.FullName.Replace(".csproj", ".nuspec");
-		    if (File.Exists(nuspecFile))
-		    {
-			    if (!RenameFile(nuspecFile, progress))
-			    {
-				    return false;
-			    }
-		    }
-
-		    return true;
-	    }
-
-	    internal XElement CreateXml(Project project, FileInfo outputFile)
-        {
->>>>>>> cab72741
             var projectNode = new XElement("Project", new XAttribute("Sdk", "Microsoft.NET.Sdk"));
 
             projectNode.Add(GetMainPropertyGroup(project, outputFile));
@@ -406,7 +358,6 @@
             }
         }
 
-<<<<<<< HEAD
 	    private void DeleteUnusedFiles(Project project)
 	    {
 		    project.PackageConfiguration?.NuspecFile?.Delete();
@@ -414,43 +365,5 @@
 		    project.PackagesConfigFile?.Delete();
 	    }
 
-=======
-	    private static bool SaveBackup(FileInfo filename, IProgress<string> progress)
-	    {
-		    var output = false;
-
-		    var backupFileName = filename + ".old";
-		    if (File.Exists(backupFileName))
-		    {
-			    progress.Report($"Cannot create backup file. Please delete {backupFileName}.");
-		    }
-		    else
-		    {
-			    File.Copy(filename.FullName, filename + ".old");
-			    output = true;
-		    }
-
-		    return output;
-	    }
-
-	    private static bool RenameFile(string filename, IProgress<string> progress)
-	    {
-		    var output = false;
-
-		    var backupFileName = filename + ".old";
-		    if (File.Exists(backupFileName))
-		    {
-			    progress.Report($"Cannot create backup file. Please delete {backupFileName}.");
-		    }
-		    else
-		    {
-			    // todo Consider using TF VC or Git?
-			    File.Move(filename, filename + ".old");
-			    output = true;
-		    }
-
-		    return output;
-	    }
->>>>>>> cab72741
     }
 }