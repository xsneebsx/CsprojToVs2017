--- conflicted
+++ resolved
@@ -13,17 +13,13 @@
 {
 	public sealed class PropertySimplificationTransformation : ITransformation
 	{
-<<<<<<< HEAD
-		public void Transform(Project definition)
-=======
 		private static readonly string[] IgnoreProjectNameValues =
-		{
+		   {
 			"$(MSBuildProjectName)",
 			"$(ProjectName)"
 		};
 
-		public void Transform(Project definition, ILogger logger)
->>>>>>> eed6b10c
+		public void Transform(Project definition)
 		{
 			var msbuildProjectName = definition.FilePath?.Name;
 			if (!string.IsNullOrEmpty(msbuildProjectName))
