--- conflicted
+++ resolved
@@ -339,15 +339,9 @@
 			    project.PackageConfiguration?.NuspecFile,
 			    project.PackagesConfigFile
 		    }.Where(x => x != null);
-<<<<<<< HEAD
 
 		    var deleteOperation = DeleteOperation ?? (fileOrFolder => fileOrFolder.Delete());
 
-=======
-
-		    var deleteOperation = DeleteOperation ?? (fileOrFolder => fileOrFolder.Delete());
-
->>>>>>> dc4dc512
 		    foreach (var fileInfo in filesToDelete)
 		    {
 			    deleteOperation(fileInfo);
