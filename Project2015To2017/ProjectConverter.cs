using Microsoft.Extensions.Logging;
using Project2015To2017.Definition;
using Project2015To2017.Reading;
using Project2015To2017.Transforms;
using System;
using System.Collections.Generic;
using System.IO;
using System.Linq;
using System.Runtime.CompilerServices;

[assembly: InternalsVisibleTo("Project2015To2017Tests")]

namespace Project2015To2017
{
	public sealed class ProjectConverter
	{
		private readonly ILogger logger;
		private readonly ConversionOptions conversionOptions;
		private readonly ProjectReader projectReader;
<<<<<<< HEAD
		private readonly IReadOnlyCollection<ITransformation> transformationsToApply;
=======

		private static IReadOnlyCollection<ITransformation>
			TransformationsToApply(ConversionOptions conversionOptions, bool modernProject)
		{
			var targetFrameworkTransformation = new TargetFrameworkTransformation(
				conversionOptions.TargetFrameworks,
				conversionOptions.AppendTargetFrameworkToOutputPath);

			if (modernProject)
			{
				return new ITransformation[]
				{
					targetFrameworkTransformation
				};
			}

			return new ITransformation[]
			{
				targetFrameworkTransformation,
				new PropertySimplificationTransformation(),
				new PropertyDeduplicationTransformation(),
				new TestProjectPackageReferenceTransformation(),
				new AssemblyReferenceTransformation(),
				new RemovePackageAssemblyReferencesTransformation(),
				new DefaultAssemblyReferenceRemovalTransformation(),
				new RemovePackageImportsTransformation(),
				new FileTransformation(),
				new NugetPackageTransformation(),
				new AssemblyAttributeTransformation(conversionOptions.KeepAssemblyInfo),
				new XamlPagesTransformation(),
				new PrimaryUnconditionalPropertyTransformation(),
				new EmptyGroupRemoveTransformation(),
			};
		}
>>>>>>> eed6b10c

		public ProjectConverter(ILogger logger, ConversionOptions conversionOptions = null)
		{
			this.logger = logger;
			this.conversionOptions = conversionOptions ?? new ConversionOptions();
			this.projectReader = new ProjectReader(logger, this.conversionOptions);
			this.transformationsToApply = TransformationsToApply(this.conversionOptions, this.logger);
		}

		public IEnumerable<Project> Convert(string target)
		{
			var extension = Path.GetExtension(target) ?? throw new ArgumentNullException(nameof(target));
			if (extension.Length > 0)
			{
				extension = extension.ToLowerInvariant();
				switch (extension)
				{
					case ".sln":
						foreach (var project in ConvertSolution(target))
						{
							yield return project;
						}

						break;

					case ".csproj":
						var file = new FileInfo(target);
						yield return this.ProcessFile(file, null);
						break;

					default:
						this.logger.LogCritical("Please specify a project or solution file.");
						break;
				}

				yield break;
			}

			// Process the only solution in given directory
			var solutionFiles = Directory.EnumerateFiles(target, "*.sln", SearchOption.TopDirectoryOnly).ToArray();
			if (solutionFiles.Length == 1)
			{
				foreach (var project in this.ConvertSolution(solutionFiles[0]))
				{
					yield return project;
				}

				yield break;
			}

			// Process all csprojs found in given directory
			var projectFiles = Directory.EnumerateFiles(target, "*.csproj", SearchOption.AllDirectories).ToArray();
			if (projectFiles.Length == 0)
			{
				this.logger.LogCritical("Please specify a project file.");
				yield break;
			}

			if (projectFiles.Length > 1)
			{
				this.logger.LogInformation($"Multiple project files found under directory {target}:");
			}

			this.logger.LogInformation(string.Join(Environment.NewLine, projectFiles));

			foreach (var projectFile in projectFiles)
			{
				// todo: rewrite both directory enumerations to use FileInfo instead of raw strings
				yield return this.ProcessFile(new FileInfo(projectFile), null);
			}
		}

		private IEnumerable<Project> ConvertSolution(string target)
		{
			this.logger.LogDebug("Solution parsing started.");
			var solution = SolutionReader.Instance.Read(target, this.logger);

			if (solution.ProjectPaths == null)
			{
				yield break;
			}

			foreach (var projectReference in solution.ProjectPaths)
			{
				this.logger.LogInformation("Project found: " + projectReference.Include);
				if (!projectReference.ProjectFile.Exists)
				{
					this.logger.LogError("Project file not found at: " + projectReference.ProjectFile.FullName);
					continue;
				}

				yield return this.ProcessFile(projectReference.ProjectFile, solution, projectReference);
			}
		}

		private Project ProcessFile(FileInfo file, Solution solution, ProjectReference reference = null)
		{
			if (!Validate(file, this.logger))
			{
				return null;
			}

			var project = this.projectReader.Read(file);
			if (project == null)
			{
				return null;
			}

			if (reference?.ProjectName != null)
			{
				project.ProjectName = reference.ProjectName;
			}

			project.Solution = solution;

			foreach (var transform in this.conversionOptions.PreDefaultTransforms)
			{
				transform.Transform(project);
			}

<<<<<<< HEAD
			foreach (var transform in this.transformationsToApply)
=======
			foreach (var transform in TransformationsToApply(this.conversionOptions, project.IsModernProject))
>>>>>>> eed6b10c
			{
				transform.Transform(project);
			}

			foreach (var transform in this.conversionOptions.PostDefaultTransforms)
			{
				transform.Transform(project);
			}

			return project;
		}

		internal static bool Validate(FileInfo file, ILogger logger)
		{
			if (file.Exists)
			{
				return true;
			}

			logger.LogError($"File {file.FullName} could not be found.");
			return false;
		}

		private static IReadOnlyCollection<ITransformation> TransformationsToApply(ConversionOptions conversionOptions, ILogger logger)
		{
			return new ITransformation[]
			{
				new TargetFrameworkTransformation(
					conversionOptions.TargetFrameworks,
					conversionOptions.AppendTargetFrameworkToOutputPath),
				new PropertySimplificationTransformation(),
				new PropertyDeduplicationTransformation(),
				new TestProjectPackageReferenceTransformation(logger),
				new AssemblyReferenceTransformation(),
				new RemovePackageAssemblyReferencesTransformation(),
				new DefaultAssemblyReferenceRemovalTransformation(),
				new RemovePackageImportsTransformation(),
				new FileTransformation(logger),
				new NugetPackageTransformation(),
				new AssemblyAttributeTransformation(logger, conversionOptions.KeepAssemblyInfo),
				new XamlPagesTransformation(logger),
				new PrimaryUnconditionalPropertyTransformation(),
			};
		}
	}
}<|MERGE_RESOLUTION|>--- conflicted
+++ resolved
@@ -17,51 +17,12 @@
 		private readonly ILogger logger;
 		private readonly ConversionOptions conversionOptions;
 		private readonly ProjectReader projectReader;
-<<<<<<< HEAD
-		private readonly IReadOnlyCollection<ITransformation> transformationsToApply;
-=======
-
-		private static IReadOnlyCollection<ITransformation>
-			TransformationsToApply(ConversionOptions conversionOptions, bool modernProject)
-		{
-			var targetFrameworkTransformation = new TargetFrameworkTransformation(
-				conversionOptions.TargetFrameworks,
-				conversionOptions.AppendTargetFrameworkToOutputPath);
-
-			if (modernProject)
-			{
-				return new ITransformation[]
-				{
-					targetFrameworkTransformation
-				};
-			}
-
-			return new ITransformation[]
-			{
-				targetFrameworkTransformation,
-				new PropertySimplificationTransformation(),
-				new PropertyDeduplicationTransformation(),
-				new TestProjectPackageReferenceTransformation(),
-				new AssemblyReferenceTransformation(),
-				new RemovePackageAssemblyReferencesTransformation(),
-				new DefaultAssemblyReferenceRemovalTransformation(),
-				new RemovePackageImportsTransformation(),
-				new FileTransformation(),
-				new NugetPackageTransformation(),
-				new AssemblyAttributeTransformation(conversionOptions.KeepAssemblyInfo),
-				new XamlPagesTransformation(),
-				new PrimaryUnconditionalPropertyTransformation(),
-				new EmptyGroupRemoveTransformation(),
-			};
-		}
->>>>>>> eed6b10c
 
 		public ProjectConverter(ILogger logger, ConversionOptions conversionOptions = null)
 		{
 			this.logger = logger;
 			this.conversionOptions = conversionOptions ?? new ConversionOptions();
 			this.projectReader = new ProjectReader(logger, this.conversionOptions);
-			this.transformationsToApply = TransformationsToApply(this.conversionOptions, this.logger);
 		}
 
 		public IEnumerable<Project> Convert(string target)
@@ -175,11 +136,7 @@
 				transform.Transform(project);
 			}
 
-<<<<<<< HEAD
-			foreach (var transform in this.transformationsToApply)
-=======
-			foreach (var transform in TransformationsToApply(this.conversionOptions, project.IsModernProject))
->>>>>>> eed6b10c
+			foreach (var transform in TransformationsToApply(project.IsModernProject))
 			{
 				transform.Transform(project);
 			}
@@ -203,25 +160,36 @@
 			return false;
 		}
 
-		private static IReadOnlyCollection<ITransformation> TransformationsToApply(ConversionOptions conversionOptions, ILogger logger)
+		private IReadOnlyCollection<ITransformation> TransformationsToApply(bool modernProject)
 		{
+			var targetFrameworkTransformation = new TargetFrameworkTransformation(
+				this.conversionOptions.TargetFrameworks,
+				this.conversionOptions.AppendTargetFrameworkToOutputPath);
+
+			if (modernProject)
+			{
+				return new ITransformation[]
+				{
+					targetFrameworkTransformation
+				};
+			}
+
 			return new ITransformation[]
 			{
-				new TargetFrameworkTransformation(
-					conversionOptions.TargetFrameworks,
-					conversionOptions.AppendTargetFrameworkToOutputPath),
+				targetFrameworkTransformation,
 				new PropertySimplificationTransformation(),
 				new PropertyDeduplicationTransformation(),
-				new TestProjectPackageReferenceTransformation(logger),
+				new TestProjectPackageReferenceTransformation(this.logger),
 				new AssemblyReferenceTransformation(),
 				new RemovePackageAssemblyReferencesTransformation(),
 				new DefaultAssemblyReferenceRemovalTransformation(),
 				new RemovePackageImportsTransformation(),
-				new FileTransformation(logger),
+				new FileTransformation(this.logger),
 				new NugetPackageTransformation(),
-				new AssemblyAttributeTransformation(logger, conversionOptions.KeepAssemblyInfo),
-				new XamlPagesTransformation(logger),
+				new AssemblyAttributeTransformation(this.logger, this.conversionOptions.KeepAssemblyInfo),
+				new XamlPagesTransformation(this.logger),
 				new PrimaryUnconditionalPropertyTransformation(),
+				new EmptyGroupRemoveTransformation(),
 			};
 		}
 	}
