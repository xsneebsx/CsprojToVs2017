--- conflicted
+++ resolved
@@ -75,16 +75,12 @@
 		}
 
 		public FileInfo PackagesConfigFile { get; set; }
-<<<<<<< HEAD
-		
-=======
 
 		/// <summary>
 		/// The solution in which this project was found, if any.
 		/// </summary>
 		public Solution Solution { get; set; }
 
->>>>>>> 69077cc0
 		public IReadOnlyList<XElement> AssemblyAttributeProperties { get; set; } = Array.Empty<XElement>();
 	}
 }